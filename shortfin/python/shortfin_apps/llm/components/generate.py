--- conflicted
+++ resolved
@@ -223,7 +223,6 @@
 
         # Try to add request to queue
         # TODO(@zphoenixrises): Add load testing and integration tests for this.
-<<<<<<< HEAD
         run_request = self.service.queue_manager.add_to_queue(
             decode_configs=decode_configs,
             input_batch=input_batch,
@@ -231,18 +230,6 @@
             responder=self.responder,
         )
         if run_request is None:
-=======
-        run_request = self.service.queue_manager.add_to_queue(decode_configs)
-        if not run_request:
-            self.responder.send_error(
-                error_message="Server queue is full. Please try again later.",
-                code=ResponderErrorCodes.QUEUE_FULL,
-                extra_fields={
-                    "current_size": self.service.queue_manager._current_queue_size,
-                    "max_size": self.service.max_queue_size,
-                },
-            )
->>>>>>> 7327d6f8
             return
 
         try:
