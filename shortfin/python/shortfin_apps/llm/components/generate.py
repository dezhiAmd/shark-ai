--- conflicted
+++ resolved
@@ -160,17 +160,13 @@
 
         # Try to add request to queue
         # TODO(@zphoenixrises): Add load testing and integration tests for this.
-<<<<<<< HEAD
         self.prefill_batcher.worker_index = (
             ClientGenerateBatchProcess.generate_count % len(self.fiber.device_names)
         )
         self.decode_batcher.worker_index = (
             ClientGenerateBatchProcess.generate_count % len(self.fiber.device_names)
         )
-        if not self.service.add_to_queue():
-=======
         if not self.service.add_to_queue(self.decode_config.num_beams):
->>>>>>> 65ee87b2
             error_response = JSONResponse(
                 status_code=status.HTTP_503_SERVICE_UNAVAILABLE,
                 content={
