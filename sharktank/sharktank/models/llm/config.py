# Copyright 2025 Advanced Micro Devices, Inc.
#
# Licensed under the Apache License v2.0 with LLVM Exceptions.
# See https://llvm.org/LICENSE.txt for license information.
# SPDX-License-Identifier: Apache-2.0 WITH LLVM-exception

import json

from dataclasses import dataclass, field
from pathlib import Path
from typing import Optional


@dataclass
class KVCacheConfig:
    attention_head_count_kv: int
    block_seq_stride: int
    device_block_count: int
    kv_cache_dtype: int
    paged_kv_block_size_elements_per_device: list[int] | None = None


@dataclass
class ServiceConfig:
    module_name: str
    module_abi_version: int
    max_seq_len: int
    attn_head_dim: int
    prefill_batch_sizes: list[int]
    has_prefill_position: bool
    decode_batch_sizes: list[int]
    transformer_block_count: int
    logits_normalization: Optional[str]
    top_k: Optional[int]
    chunk_prefill_size: Optional[int]
    paged_kv_cache: KVCacheConfig

    @staticmethod
    def load(fp: Path):
        with open(fp, "rt") as f:
            server_config = ServiceConfig(**json.loads(f.read()))
            server_config.paged_kv_cache = KVCacheConfig(**server_config.paged_kv_cache)
        return server_config


@dataclass
class ExportConfig:
    device_block_count: int = 512
    top_k: Optional[int] = None
    logits_normalization: Optional[str] = None
    prefill_final_logits: bool = False
    use_linalgext_topk: bool = True
    has_prefill_position: Optional[bool] = False
<<<<<<< HEAD
    chunk_prefill_size: Optional[int] = None  # Chunk size for chunked-prefill
=======
    use_extend_attention: Optional[bool] = False
>>>>>>> ac640779

    bs_prefill: list[int] = field(default_factory=lambda: [4])
    bs_decode: list[int] = field(default_factory=lambda: [32])
    skip_prefill: bool = False
    skip_decode: bool = False<|MERGE_RESOLUTION|>--- conflicted
+++ resolved
@@ -51,11 +51,8 @@
     prefill_final_logits: bool = False
     use_linalgext_topk: bool = True
     has_prefill_position: Optional[bool] = False
-<<<<<<< HEAD
     chunk_prefill_size: Optional[int] = None  # Chunk size for chunked-prefill
-=======
     use_extend_attention: Optional[bool] = False
->>>>>>> ac640779
 
     bs_prefill: list[int] = field(default_factory=lambda: [4])
     bs_decode: list[int] = field(default_factory=lambda: [32])
