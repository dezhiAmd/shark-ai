--- conflicted
+++ resolved
@@ -6,13 +6,9 @@
 
 import threading
 import logging
-<<<<<<< HEAD
 import math
 from .config_struct import ModelParams
-from .token_selection_strategy.config import DecodeConfig
-=======
 from typing import Optional
->>>>>>> 38073e73
 
 logger = logging.getLogger(__name__)
 
