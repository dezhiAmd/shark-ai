--- conflicted
+++ resolved
@@ -143,12 +143,8 @@
         responder: FastAPIResponder,
         fiber: sf.Fiber,
     ):
-<<<<<<< HEAD
-        super().__init__(fiber=service.fiber_pool.fibers[0] if fiber is None else fiber)
+        super().__init__(fiber=fiber)
         ClientGenerateBatchProcess.generate_count += 1
-=======
-        super().__init__(fiber=fiber)
->>>>>>> c6c038bc
         self.service = service
         self.gen_req = gen_req
         self.responder = responder
