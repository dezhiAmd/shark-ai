# Copyright 2024 Advanced Micro Devices, Inc.
#
# Licensed under the Apache License v2.0 with LLVM Exceptions.
# See https://llvm.org/LICENSE.txt for license information.
# SPDX-License-Identifier: Apache-2.0 WITH LLVM-exception

import logging
import shortfin as sf


from .batcher import PrefillBatcherProcess, DecodeBatcherProcess
from .config_struct import ModelParams, ServerParams
from .kvcache.base_attention_cache import (
    BasePagedAttentionCache,
)
from .kvcache.trie_attention_cache import TriePagedAttentionCache
from .kvcache.page_pool import PagePoolConfig, PagePool
from .manager import LlmSystemManager
from .service_debug_dumper import SERVICE_DEBUG_DUMPER
from .tokenizer import Tokenizer
from .token_selection_strategy import is_multi_response

from ...utils import GenerateService
from .request_queue_manager import RequestQueueManager
from .fiber_pool import FiberPool

logger = logging.getLogger(__name__)


class LlmGenerateService(GenerateService):
    """Top level service interface for generating text against a model."""

    inference_program: sf.Program
    prefill_functions: dict[int, sf.ProgramFunction]
    decode_functions: dict[int, sf.ProgramFunction]

    def __init__(
        self,
        *,
        name: str,
        sysman: LlmSystemManager,
        tokenizer: Tokenizer,
        model_params: ModelParams,
        server_params: "ServerParams",
        program_isolation: str = "per_call",
    ):
        super().__init__(sysman)
        self.name = name
        self.tokenizer = tokenizer

        self.model_params = model_params
        self.server_params = server_params
<<<<<<< HEAD
=======
        # Use model_params.decode_batch_sizes to decide actual max_queue_size
        self._initialize_max_queue_size()
        self.main_fiber_pool = FiberPool(
            self.sysman, self.max_queue_size, resizable=True
        )
>>>>>>> e12c9d87

        self.set_isolation(program_isolation)
        self._initialize_worker_and_fiber()
        self._initialize_page_cache()
        self.queue_manager = RequestQueueManager(
            model_params=self.model_params, page_pool=self.page_pool
        )

        self.main_fiber_pool = FiberPool(
            self.sysman, self.queue_manager.get_max_queue_size(), resizable=True
        )

    def _initialize_worker_and_fiber(self):
        self.main_worker = self.sysman.ls.create_worker(f"{self.name}-inference-main-0")
        self.main_fiber = self.sysman.ls.create_fiber(self.main_worker)

        self.prefill_worker = self.sysman.ls.create_worker(
            f"{self.name}-inference-prefill-0"
        )
        self.prefill_fiber = self.sysman.ls.create_fiber(self.prefill_worker)

        self.decode_worker = self.sysman.ls.create_worker(
            f"{self.name}-inference-decode-0"
        )
        self.decode_fiber = self.sysman.ls.create_fiber(self.decode_worker)

        self.devices = self.prefill_fiber.devices_dict.values()

    def _initialize_page_cache(self):
        """Initialize page pool and attention cache."""
        page_pool_config = PagePoolConfig(
            dtype=self.model_params.paged_kv_cache.kv_cache_dtype,
            alloc_page_count=self.model_params.paged_kv_cache.device_block_count,
            paged_kv_block_size_elements=self.model_params.paged_kv_block_size_elements,
            paged_kv_block_size_elements_per_device=self.model_params.paged_kv_cache.paged_kv_block_size_elements_per_device,
        )
        self.page_pool = PagePool(devices=self.devices, config=page_pool_config)

        if self.server_params.prefix_sharing_algorithm == "trie":
            self.page_cache = TriePagedAttentionCache(
                page_pool=self.page_pool,
                tokens_per_page=self.model_params.paged_kv_cache.block_seq_stride,
            )
        elif self.server_params.prefix_sharing_algorithm == "none":
            self.page_cache = BasePagedAttentionCache(
                page_pool=self.page_pool,
                tokens_per_page=self.model_params.paged_kv_cache.block_seq_stride,
            )
        else:
            raise ValueError(
                f"Unknown prefix_sharing_algorithm {self.server_params.prefix_sharing_algorithm}. Currently only supporting 'trie' and 'none'."
            )

    def start(self):
        component_modules = self.initialize_program_modules("main")
        self.inference_program = self.create_program(
            modules=component_modules, devices=self.sysman.ls.devices
        )
        self.initialize_function_references()

        self.prefill_batcher = PrefillBatcherProcess(
            self.prefill_fiber,
            self.page_cache,
            self.model_params,
            self.prefill_functions,
            self.prog_isolation,
        )

        self.decode_batcher = DecodeBatcherProcess(
            self.decode_fiber,
            self.page_cache,
            self.model_params,
            self.decode_functions,
            self.prog_isolation,
        )

        self.prefill_batcher.launch()
        self.decode_batcher.launch()

    def initialize_function_references(self):
        self.prefill_functions = {}
        for bs in self.model_params.prefill_batch_sizes:
            self.prefill_functions[bs] = self.inference_program[
                f"{self.model_params.module_name}.prefill_bs{bs}"
            ]
        # Resolve decode entrypoints.
        self.decode_functions = {}
        for bs in self.model_params.decode_batch_sizes:
            self.decode_functions[bs] = self.inference_program[
                f"{self.model_params.module_name}.decode_bs{bs}"
            ]

    def __repr__(self):
        return (
            f"ServiceManager(\n"
            f"  model_params={self.model_params}\n"
            f"  server_params={self.server_params}\n"
            f"  inference_modules={self.inference_modules}\n"
            f"  page_cache={self.page_cache}\n"
            f")"
        )<|MERGE_RESOLUTION|>--- conflicted
+++ resolved
@@ -50,14 +50,6 @@
 
         self.model_params = model_params
         self.server_params = server_params
-<<<<<<< HEAD
-=======
-        # Use model_params.decode_batch_sizes to decide actual max_queue_size
-        self._initialize_max_queue_size()
-        self.main_fiber_pool = FiberPool(
-            self.sysman, self.max_queue_size, resizable=True
-        )
->>>>>>> e12c9d87
 
         self.set_isolation(program_isolation)
         self._initialize_worker_and_fiber()
