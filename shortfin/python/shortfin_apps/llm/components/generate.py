# Copyright 2024 Advanced Micro Devices, Inc.
#
# Licensed under the Apache License v2.0 with LLVM Exceptions.
# See https://llvm.org/LICENSE.txt for license information.
# SPDX-License-Identifier: Apache-2.0 WITH LLVM-exception

import asyncio
import dataclasses
import io
import json
import logging

from copy import copy
from typing import List

import shortfin as sf
import shortfin.array as sfnp

# TODO: Have a generic "Responder" interface vs just the concrete impl.
from shortfin.interop.fastapi import FastAPIResponder
from fastapi.responses import JSONResponse
from fastapi import status

from .config_struct import DecodeConfig
from .io_struct import (
    GenerateReqInput,
    GeneratedResponse,
    GenerateReqOutput,
    PromptResponse,
)
from .messages import LlmInferenceExecRequest, InferencePhase
from .service import LlmGenerateService
from .token_selection_strategy import (
    BaseTokenSelectionStrategy,
    TokenSelectionStrategyConfig,
    build_token_selector,
    build_token_selector_config,
    is_multi_response,
)
from .tokenizer import Encoding

logger = logging.getLogger(__name__)


class GenerateItemProcess(sf.Process):
    """Process instantiated for each generation sequence.

    This process breaks the sequence into individual inference and sampling
    steps, submitting them to the batcher and marshaling incremental/final
    results.
    """

    def __init__(
        self,
        client: "ClientGenerateBatchProcess",
        gen_req: GenerateReqInput,
        index: int,
        input_text: str,
        input_token_ids: list[int],
        eos_token_id: int,
        decode_config: DecodeConfig,
    ):
        super().__init__(fiber=client.fiber)
        self.client = client
        self.gen_req = gen_req
        self.index = index
        self.input_text = input_text
        self.input_token_ids = input_token_ids
        self.result_token_ids: list[int] = []
        self.eos_token_id = eos_token_id
        self.decode_config = decode_config
        self.token_selector_config: TokenSelectionStrategyConfig = (
            build_token_selector_config(
                decode_config,
                prefill_batcher=self.client.prefill_batcher,
                decode_batcher=self.client.decode_batcher,
                results_callback=self.results_callback,
                eos_token_id=self.eos_token_id,
            )
        )
        self.token_selector: BaseTokenSelectionStrategy = build_token_selector(
            self.token_selector_config,
        )

        self.streamed_tokens_index = 0

    async def run(self):
        exec_req = LlmInferenceExecRequest(
            phase=InferencePhase.PREFILL,
            input_token_ids=self.input_token_ids,
            rid=self.gen_req.rid,
        )
        exec_req._cache = self.client.prefill_batcher.page_cache
        try:
            # Prefill result.
            await self.token_selector.prefill(exec_req)

            # Decode loop.
            await self.token_selector.decode(exec_req)
        finally:
            exec_req.free_cache_pages()

    def results_callback(self, result: int | list[list[int]]):
        if is_multi_response(self.decode_config.token_selection_strategy):
            # TODO: Streaming is not supported for multiple responses
            self.result_token_ids = result
            return

        self._append_token(result)

    def _append_token(self, token: int):
        self.result_token_ids.append(token)
        self.client.stream_results(self)


class ClientGenerateBatchProcess(sf.Process):
    generate_count = 0
    """Process instantiated for handling a batch from a client.

    This takes care of several responsibilities:

    * Tokenization / Detokenization
    * Splitting the batch into GenerateItemProcesses
    * Streaming responses
    * Final responses
    """

    __slots__ = [
        "complete_infeed",
        "decode_batcher",
        "gen_req",
        "prefill_batcher",
        "responder",
        "tokenizer",
        "decode_config",
        "service",
    ]

    def __init__(
        self,
        service: LlmGenerateService,
        gen_req: GenerateReqInput,
        responder: FastAPIResponder,
        fiber: sf.Fiber,
    ):
<<<<<<< HEAD
        super().__init__(fiber=service.fiber_pool.fibers[0] if fiber is None else fiber)
        ClientGenerateBatchProcess.generate_count += 1
=======
        super().__init__(fiber=fiber)
>>>>>>> 65ee87b2
        self.service = service
        self.gen_req = gen_req
        self.responder = responder
        self.tokenizer = service.tokenizer
        self.prefill_batcher = service.prefill_batcher
        self.decode_batcher = service.decode_batcher
        self.complete_infeed = self.system.create_queue()

        self.decode_config = service.server_params.decode_config

    async def run(self):
        logger.debug("Started ClientBatchGenerateProcess: %r", self)

        # Try to add request to queue
        # TODO(@zphoenixrises): Add load testing and integration tests for this.
<<<<<<< HEAD
        self.prefill_batcher.worker_index = (
            ClientGenerateBatchProcess.generate_count % len(self.fiber.device_names)
        )
        self.decode_batcher.worker_index = (
            ClientGenerateBatchProcess.generate_count % len(self.fiber.device_names)
        )
        if not self.service.add_to_queue():
=======
        if not self.service.add_to_queue(self.decode_config.num_beams):
>>>>>>> 65ee87b2
            error_response = JSONResponse(
                status_code=status.HTTP_503_SERVICE_UNAVAILABLE,
                content={
                    "error": "Server queue is full. Please try again later.",
                    "code": "QUEUE_FULL",
                    "current_size": self.service.current_queue_size,
                    "max_size": self.service.max_queue_size,
                },
            )
            self.responder.send_response(error_response)
            self.responder.ensure_response()
            return

        try:
            logger.debug(
                f"add_to_queue, use device {self.prefill_batcher.worker_index} for pre_fill use device {self.decode_batcher.worker_index} for decode"
            )
            streaming = self.gen_req.stream
            self.responder.start_response()
            if streaming:
                self.responder.stream_start()

            # Launch all individual generate processes and wait for them to finish.
            gen_processes = []
            input_ids = self.gen_req.input_ids
            is_pretokenized = input_ids is not None
            # TODO: We should send this to an executor and await the results.
            if is_pretokenized:
                input_batch = [input_ids] if self.gen_req.is_single else input_ids
            else:
                input_batch = self.tokenize()

            for index, input_tokens in enumerate(input_batch):
                decode_config = copy(self.decode_config)
                decode_config.update_from_sampling_params(
                    self.gen_req.sampling_params
                    if self.gen_req.is_single
                    else self.gen_req.sampling_params[index]
                )
                gen_process = GenerateItemProcess(
                    self,
                    self.gen_req,
                    index,
                    self.gen_req.text
                    if self.gen_req.is_single
                    else self.gen_req.text[index],
                    input_tokens if is_pretokenized else input_tokens.ids,
                    eos_token_id=self.tokenizer.eos_token_id,
                    decode_config=decode_config,
                )
                gen_processes.append(gen_process)
                gen_process.launch()

            await asyncio.gather(*gen_processes)
            self.generate_response(gen_processes, streaming)

        finally:
            # Remove request from queue when done
            self.service.remove_from_queue(self.decode_config.num_beams)
            self.responder.ensure_response()

    def generate_response(
        self, gen_processes: List[GenerateItemProcess], streaming: bool
    ):
        if streaming:
            logger.debug("Responding to streaming batch")
            self.responder.stream_part(b"data: [DONE]\n\n")
            self.responder.stream_part(None)
            return

        logging.debug("Responding to one shot batch")
        result_tokens = [p.result_token_ids for p in gen_processes]
        if self.gen_req.return_input_ids:
            if self.gen_req.is_single:
                result_tokens = result_tokens[0]
            out = io.BytesIO()
            out.write(bytes(json.dumps(result_tokens), "utf-8"))
            self.responder.send_response(out.getvalue())
            return

        response_map = {}

        for p in gen_processes:
            response_map[p.input_text] = []

        for p in gen_processes:
            token_ids = p.result_token_ids

            if not is_multi_response(self.decode_config.token_selection_strategy):
                token_ids = [token_ids]

            decoded = self.tokenizer.decode(token_ids)
            rs = [GeneratedResponse(d) for d in decoded]
            response_map[p.input_text] += rs

        responses = []
        for k in response_map:
            r = PromptResponse(prompt=k, responses=response_map[k])
            r = dataclasses.asdict(r)
            responses.append(r)

        response = GenerateReqOutput(responses=responses)
        response = dataclasses.asdict(response)
        response = json.dumps(response)
        out = io.BytesIO()
        out.write(response.encode())
        self.responder.send_response(out.getvalue())

    def _respond_multi_responses(
        self, result_token_ids: List[List[int]], out: io.BytesIO
    ) -> io.BytesIO:
        logger.debug("Responding to multi-beam request")

        # Parse each request in batch
        for token_ids in result_token_ids:
            result_texts = self.tokenizer.decode(token_ids)
            for result_text in result_texts:
                out.write(b"data: ")
                out.write(result_text.encode())
                out.write(b"\n\n")

        return out

    def stream_results(self, gen_process: GenerateItemProcess):
        if not self.gen_req.stream:
            return
        out = io.BytesIO()
        result_tokens = gen_process.result_token_ids[
            gen_process.streamed_tokens_index :
        ]
        rid = (
            gen_process.gen_req.rid
            if gen_process.gen_req.is_single
            else gen_process.gen_req.rid[gen_process.index]
        )
        if not self.gen_req.return_input_ids:
            (result_text,) = self.tokenizer.decode([result_tokens])
            out.write(f"data({rid}): ".encode())
            out.write(result_text.encode())
            out.write(b"\n\n")
        else:
            out.write(f"data({rid}): ".encode())
            out.write(str(result_tokens[0]).encode())
            out.write(b"\n\n")
        self.responder.stream_part(out.getvalue())
        gen_process.streamed_tokens_index += len(result_tokens)

    def tokenize(self) -> list[Encoding]:
        gen_req = self.gen_req
        if gen_req.text is not None:
            if self.gen_req.is_single:
                texts = [self.gen_req.text]
                logger.debug("Encoding single request")
            else:
                texts = self.gen_req.text
                logger.debug("Encoding batch of %d", len(texts))
            encodings = self.tokenizer.encode(texts)
            logger.debug("Generated encodings: %r", encodings)
            return encodings
        else:
            raise ValueError("Cannot tokenize 'None' value")<|MERGE_RESOLUTION|>--- conflicted
+++ resolved
@@ -143,12 +143,8 @@
         responder: FastAPIResponder,
         fiber: sf.Fiber,
     ):
-<<<<<<< HEAD
-        super().__init__(fiber=service.fiber_pool.fibers[0] if fiber is None else fiber)
+        super().__init__(fiber=fiber)
         ClientGenerateBatchProcess.generate_count += 1
-=======
-        super().__init__(fiber=fiber)
->>>>>>> 65ee87b2
         self.service = service
         self.gen_req = gen_req
         self.responder = responder
@@ -164,17 +160,13 @@
 
         # Try to add request to queue
         # TODO(@zphoenixrises): Add load testing and integration tests for this.
-<<<<<<< HEAD
         self.prefill_batcher.worker_index = (
             ClientGenerateBatchProcess.generate_count % len(self.fiber.device_names)
         )
         self.decode_batcher.worker_index = (
             ClientGenerateBatchProcess.generate_count % len(self.fiber.device_names)
         )
-        if not self.service.add_to_queue():
-=======
         if not self.service.add_to_queue(self.decode_config.num_beams):
->>>>>>> 65ee87b2
             error_response = JSONResponse(
                 status_code=status.HTTP_503_SERVICE_UNAVAILABLE,
                 content={
