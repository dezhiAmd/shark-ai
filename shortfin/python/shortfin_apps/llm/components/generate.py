# Copyright 2024 Advanced Micro Devices, Inc.
#
# Licensed under the Apache License v2.0 with LLVM Exceptions.
# See https://llvm.org/LICENSE.txt for license information.
# SPDX-License-Identifier: Apache-2.0 WITH LLVM-exception

import asyncio
import dataclasses
import io
import json
import logging

from copy import deepcopy
from typing import List, Tuple

import shortfin as sf
import shortfin.array as sfnp

# TODO: Have a generic "Responder" interface vs just the concrete impl.
from shortfin.interop.fastapi import RequestStatusTracker
from shortfin.support.responder import AbstractResponder, ResponderErrorCodes

from .config_struct import DecodeConfig
from .io_struct import (
    GenerateReqInput,
    GeneratedResponse,
    GenerateReqOutput,
    PromptResponse,
)
from .messages import LlmInferenceExecRequest, InferencePhase
from .service import LlmGenerateService
from .token_selection_strategy import (
    TokenSelector,
    TokenSelectionStrategyConfig,
    build_token_selector,
    build_token_selector_config,
    is_multi_response,
)
from .tokenizer import Encoding

logger = logging.getLogger(__name__)


class GenerateItemProcess(sf.Process):
    """Process instantiated for each generation sequence.

    This process breaks the sequence into individual inference and sampling
    steps, submitting them to the batcher and marshaling incremental/final
    results.
    """

    def __init__(
        self,
        *,
        gen_req: GenerateReqInput,
        client,
        prefill_batcher,
        decode_batcher,
        page_cache,
        rid: int,
        input_text: str,
        input_token_ids: list[int],
        decode_config: DecodeConfig,
        status_tracker: RequestStatusTracker,
        fiber: sf.Fiber,
    ):
        super().__init__(fiber=fiber)
        self.client = client
        self.gen_req = gen_req
        self.rid = rid
        self.input_text = input_text
        self.input_token_ids = input_token_ids
        self.result_token_ids: list[int] = []
        self.decode_config = decode_config
        self.cache = page_cache
        self.token_selector_config: TokenSelectionStrategyConfig = (
            build_token_selector_config(
                decode_config,
                prefill_batcher=prefill_batcher,
                decode_batcher=decode_batcher,
                results_callback=self.results_callback,
            )
        )
        self.token_selector: TokenSelector = build_token_selector(
            self.token_selector_config,
        )
        self.is_multi_response = is_multi_response(self.decode_config)
        self.streamed_tokens_index = 0
        self._status_tracker = status_tracker

    async def run(self):
        exec_req = LlmInferenceExecRequest(
            phase=InferencePhase.PREFILL,
            input_token_ids=self.input_token_ids,
            rid=self.gen_req.rid,
            status_tracker=self._status_tracker,
        )
        exec_req._cache = self.cache
        try:
            # Prefill result.
            await self.token_selector.prefill(exec_req)

            # Decode loop.
            await self.token_selector.decode(exec_req)
        finally:
            exec_req.free_cache_pages()

    def results_callback(self, result: int | list[list[int]]):
        if is_multi_response(self.decode_config):
            # TODO: Streaming is not supported for multiple responses
            self.result_token_ids = result
            return

        self._append_token(result)

    def _append_token(self, token: int):
        self.result_token_ids.append(token)
        self.client.stream_results(self)


class ClientGenerateBatchProcess(sf.Process):
    """Process instantiated for handling a batch from a client.

    This takes care of several responsibilities:

    * Tokenization / Detokenization
    * Splitting the batch into GenerateItemProcesses
    * Streaming responses
    * Final responses
    """

    __slots__ = [
        "complete_infeed",
        "decode_batcher",
        "gen_req",
        "prefill_batcher",
        "responder",
        "tokenizer",
        "decode_config",
        "service",
    ]

    def __init__(
        self,
        service: LlmGenerateService,
        gen_req: GenerateReqInput,
        responder: AbstractResponder,
        fiber: sf.Fiber,
    ):
        super().__init__(fiber=fiber)
        self.service = service
        self.gen_req = gen_req
        self.responder = responder
        self.tokenizer = service.tokenizer
        self.prefill_batcher = service.prefill_batcher
        self.decode_batcher = service.decode_batcher
        self.complete_infeed = self.system.create_queue()

    def _check_topk_params(
        self, exported_topk: int | None, requested_topk: int | None
    ) -> bool:
        if (
            # Argmax
            requested_topk is None
            # CPU-based `beam_search, top_k, and/or top_p`
            or exported_topk is None
            # GPU-based `beam_search, top_k, and/or top_p`
            or exported_topk >= requested_topk
        ):
            return True

        logger.error(
            f"Requested top-k of {requested_topk} larger than exported top-k of {exported_topk}"
        )
        return False

    def get_decode_configs(self) -> List[DecodeConfig]:
<<<<<<< HEAD
        """
        Generate decode configurations for each sampling parameter in the generation request.

        Returns:
            A list of DecodeConfig objects, one per sampling parameter.
        """
=======
        """Calculate the total number of beams requested in the generation request."""
>>>>>>> 38073e73
        gen_req = self.gen_req
        decode_configs = []

        sampling_params = (
            [gen_req.sampling_params] if gen_req.is_single else gen_req.sampling_params
        )

        for sampling_param in sampling_params:
            decode_config = deepcopy(self.service.server_params.decode_config)
            decode_config.eos_token_id = self.tokenizer.eos_token_id
            decode_config.update_from_sampling_params(sampling_param)
            decode_configs.append(decode_config)

        return decode_configs

    async def run(self):
        logger.debug("Started ClientBatchGenerateProcess: %r", self)

        indices = []
        decode_configs = self.get_decode_configs()

        # Try to add request to queue
        # TODO(@zphoenixrises): Add load testing and integration tests for this.
<<<<<<< HEAD
        request_size = sum(config.num_beams for config in decode_configs)
        added_to_queue = self.service.queue_manager.add_to_queue(request_size)
        if not added_to_queue:
=======
        run_request = self.service.queue_manager.add_to_queue(decode_configs)
        if not run_request:
>>>>>>> 38073e73
            self.responder.send_error(
                error_message="Server queue is full. Please try again later.",
                code=ResponderErrorCodes.QUEUE_FULL,
                extra_fields={
                    "current_size": self.service.queue_manager.current_queue_size,
                    "max_size": self.service.max_queue_size,
                },
            )
            return

        try:
            streaming = self.gen_req.stream
            self.responder.start_response()
            if streaming:
                self.responder.stream_start()

            input_ids = self.gen_req.input_ids
            is_pretokenized = input_ids is not None
            # TODO: We should send this to an executor and await the results.
            if is_pretokenized:
                input_batch = [input_ids] if self.gen_req.is_single else input_ids
            else:
                input_batch = self.tokenize()

            # Launch all individual generate processes and wait for them to finish.
            gen_processes = []
            for index, input_tokens in enumerate(input_batch):
                decode_config = decode_configs[index]

                exported_topk = self.service.model_params.top_k
                requested_topk = (
                    max(decode_config.num_beams, exported_topk or 1)
                    if decode_config.use_beam_search
                    else decode_config.top_k
                )
                if not self._check_topk_params(
                    exported_topk,
                    requested_topk,
                ):
                    self.responder.send_error(
                        error_message="Requested top-k larger than exported top-k",
                        code=ResponderErrorCodes.INVALID_REQUEST_ARGS,
                        extra_fields={
                            "exported_topk": exported_topk,
                            "requested_topk": requested_topk,
                        },
                    )
                    return

                input_text = (
                    self.gen_req.text[index]
                    if not is_pretokenized and not self.gen_req.is_single
                    else self.gen_req.text
                )

<<<<<<< HEAD
                input_token_ids = input_tokens if is_pretokenized else input_tokens.ids

                # return error reponse if no pages available
                available_pages_num = len(self.service.page_pool.available_pages)
                if not self.service.rate_limiter.check_memory_availability(
                    input_token_ids_len=len(input_token_ids),
                    available_pages=available_pages_num,
                    decode_config=decode_config,
                ):
                    self.responder.send_error(
                        error_message="Not enough pages for the new request",
                        code=ResponderErrorCodes.PAGE_FULL,
                        extra_fields={
                            "available_page": available_pages_num,
                            "requested_page": needed_pages_num,
                        },
                    )
                    return

                idx, fiber = await self.service.main_fiber_pool.get()
                indices.append(idx)
=======
                rid = (
                    self.gen_req.rid
                    if self.gen_req.is_single
                    else self.gen_req.rid[idx]
                )
>>>>>>> 38073e73

                gen_process = GenerateItemProcess(
                    client=self,
                    prefill_batcher=self.service.prefill_batcher,
                    decode_batcher=self.service.decode_batcher,
                    page_cache=self.service.page_cache,
                    gen_req=self.gen_req,
                    rid=rid,
                    input_text=input_text,
<<<<<<< HEAD
                    input_token_ids=input_token_ids,
                    eos_token_id=self.tokenizer.eos_token_id,
=======
                    input_token_ids=input_tokens
                    if is_pretokenized
                    else input_tokens.ids,
>>>>>>> 38073e73
                    decode_config=decode_config,
                    status_tracker=self.responder.get_status_tracker(),
                    fiber=fiber,
                )
                gen_processes.append(gen_process)
                gen_process.launch()

            await asyncio.gather(*gen_processes)
            if not self.responder.is_disconnected():
                self.generate_response(gen_processes, streaming)
        finally:
            self.service.main_fiber_pool.return_fiber(indices)
            self.responder.ensure_response()
<<<<<<< HEAD

            if added_to_queue:
                self.service.queue_manager.remove_from_queue(request_size)
=======
            self.service.queue_manager.remove_from_queue(run_request)
>>>>>>> 38073e73

    def generate_response(
        self,
        gen_processes: List[GenerateItemProcess],
        streaming: bool,
    ):
        if streaming:
            logger.debug("Responding to streaming batch")
            self.responder.stream_part(b"data: [DONE]\n\n")
            self.responder.stream_part(None)
            return

        logging.debug("Responding to one shot batch")
        result_tokens = [p.result_token_ids for p in gen_processes]
        if self.gen_req.return_input_ids:
            if self.gen_req.is_single:
                result_tokens = result_tokens[0]
            out = io.BytesIO()
            out.write(bytes(json.dumps(result_tokens), "utf-8"))
            self.responder.send_response(out.getvalue())
            return

        response_map = {}

        for p in gen_processes:
            response_map[p.input_text] = []

        for p in gen_processes:
            token_ids = p.result_token_ids

            if not p.is_multi_response:
                token_ids = [token_ids]

            decoded = self.tokenizer.decode(token_ids)
            rs = [GeneratedResponse(d) for d in decoded]
            response_map[p.input_text] += rs

        responses = []
        for k in response_map:
            r = PromptResponse(prompt=k, responses=response_map[k])
            r = dataclasses.asdict(r)
            responses.append(r)

        response = GenerateReqOutput(responses=responses)
        response = dataclasses.asdict(response)
        response = json.dumps(response)
        out = io.BytesIO()
        out.write(response.encode())
        self.responder.send_response(out.getvalue())

    def stream_results(self, gen_process: GenerateItemProcess):
        if not self.gen_req.stream:
            return
        out = io.BytesIO()
        result_tokens = gen_process.result_token_ids[
            gen_process.streamed_tokens_index :
        ]
        rid = gen_process.rid
        if not self.gen_req.return_input_ids:
            (result_text,) = self.tokenizer.decode([result_tokens])
            out.write(f"data({rid}): ".encode())
            out.write(result_text.encode())
            out.write(b"\n\n")
        else:
            out.write(f"data({rid}): ".encode())
            out.write(str(result_tokens[0]).encode())
            out.write(b"\n\n")
        self.responder.stream_part(out.getvalue())
        gen_process.streamed_tokens_index += len(result_tokens)

    def tokenize(self) -> list[Encoding]:
        gen_req = self.gen_req
        if gen_req.text is not None:
            if self.gen_req.is_single:
                texts = [self.gen_req.text]
                logger.debug("Encoding single request")
            else:
                texts = self.gen_req.text
                logger.debug("Encoding batch of %d", len(texts))
            encodings = self.tokenizer.encode(texts)
            logger.debug("Generated encodings: %r", encodings)
            return encodings
        else:
            raise ValueError("Cannot tokenize 'None' value")<|MERGE_RESOLUTION|>--- conflicted
+++ resolved
@@ -175,16 +175,7 @@
         return False
 
     def get_decode_configs(self) -> List[DecodeConfig]:
-<<<<<<< HEAD
-        """
-        Generate decode configurations for each sampling parameter in the generation request.
-
-        Returns:
-            A list of DecodeConfig objects, one per sampling parameter.
-        """
-=======
         """Calculate the total number of beams requested in the generation request."""
->>>>>>> 38073e73
         gen_req = self.gen_req
         decode_configs = []
 
@@ -208,14 +199,8 @@
 
         # Try to add request to queue
         # TODO(@zphoenixrises): Add load testing and integration tests for this.
-<<<<<<< HEAD
-        request_size = sum(config.num_beams for config in decode_configs)
-        added_to_queue = self.service.queue_manager.add_to_queue(request_size)
-        if not added_to_queue:
-=======
         run_request = self.service.queue_manager.add_to_queue(decode_configs)
         if not run_request:
->>>>>>> 38073e73
             self.responder.send_error(
                 error_message="Server queue is full. Please try again later.",
                 code=ResponderErrorCodes.QUEUE_FULL,
@@ -271,7 +256,6 @@
                     else self.gen_req.text
                 )
 
-<<<<<<< HEAD
                 input_token_ids = input_tokens if is_pretokenized else input_tokens.ids
 
                 # return error reponse if no pages available
@@ -293,13 +277,12 @@
 
                 idx, fiber = await self.service.main_fiber_pool.get()
                 indices.append(idx)
-=======
+
                 rid = (
                     self.gen_req.rid
                     if self.gen_req.is_single
                     else self.gen_req.rid[idx]
                 )
->>>>>>> 38073e73
 
                 gen_process = GenerateItemProcess(
                     client=self,
@@ -309,14 +292,7 @@
                     gen_req=self.gen_req,
                     rid=rid,
                     input_text=input_text,
-<<<<<<< HEAD
                     input_token_ids=input_token_ids,
-                    eos_token_id=self.tokenizer.eos_token_id,
-=======
-                    input_token_ids=input_tokens
-                    if is_pretokenized
-                    else input_tokens.ids,
->>>>>>> 38073e73
                     decode_config=decode_config,
                     status_tracker=self.responder.get_status_tracker(),
                     fiber=fiber,
@@ -330,13 +306,7 @@
         finally:
             self.service.main_fiber_pool.return_fiber(indices)
             self.responder.ensure_response()
-<<<<<<< HEAD
-
-            if added_to_queue:
-                self.service.queue_manager.remove_from_queue(request_size)
-=======
             self.service.queue_manager.remove_from_queue(run_request)
->>>>>>> 38073e73
 
     def generate_response(
         self,
