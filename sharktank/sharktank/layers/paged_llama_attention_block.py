--- conflicted
+++ resolved
@@ -71,7 +71,6 @@
         self.attn_temperature_tuning = attn_temperature_tuning
         self.floor_scale = floor_scale
 
-<<<<<<< HEAD
     def forward(self, *args, **kwargs):
         raise NotImplementedError("Subclasses must implement forward()")
 
@@ -155,51 +154,8 @@
             ),
         )
         self.paged_attention = create_paged_attention(
-            config, self.attn_k.q_output, self.attn_v.q_output
-        )
-=======
-        if self.attn_type == "gqa":
-            self.add_module(
-                "attn_q",
-                LinearLayer(
-                    theta("attn_q"),
-                    fake_quant=self.fake_quant,
-                    matmul_kernel=matmul_kernel,
-                ),
-            )
-            self.add_module(
-                "attn_k",
-                LinearLayer(
-                    theta("attn_k"),
-                    fake_quant=self.fake_quant,
-                    matmul_kernel=matmul_kernel,
-                ),
-            )
-            self.add_module(
-                "attn_v",
-                LinearLayer(
-                    theta("attn_v"),
-                    fake_quant=self.fake_quant,
-                    matmul_kernel=matmul_kernel,
-                ),
-            )
-            self.paged_attention = create_paged_attention(
-                config, block_index, self.attn_k.q_output, self.attn_v.q_output
-            )
-        elif self.attn_type == "mla":
-            self.add_module(
-                "latent_attn",
-                LatentAttentionBlock(
-                    theta,
-                    rms_epsilon=rms_epsilon,
-                    head_count=self.head_count,
-                    head_count_kv=self.head_count_kv,
-                    rope_dimension_count=self.rope_dimension_count,
-                    fake_quant=self.fake_quant,
-                ),
-            )
-            self.paged_attention = create_paged_attention(config, block_index)
->>>>>>> f023aee3
+            config, block_index, self.attn_k.q_output, self.attn_v.q_output
+        )
 
         if self.use_qk_norm:
             self.qk_norm = L2Norm(dim=-1, epsilon=rms_epsilon)
@@ -330,7 +286,6 @@
                 v=xv,
                 cache_state=cache_state,
                 seq_block_ids=seq_block_ids,
-                block_index=self.block_index,
                 start_positions=start_positions,
                 head_count_attn=self.head_count,
                 cache_quantizer=self.cache_quantizer,
@@ -347,7 +302,6 @@
                 v=xv,
                 cache_state=cache_state,
                 seq_block_ids=seq_block_ids,
-                block_index=self.block_index,
                 start_positions=start_positions,
                 head_count_attn=self.head_count,
                 cache_quantizer=self.cache_quantizer,
@@ -425,7 +379,7 @@
                 fake_quant=self.fake_quant,
             ),
         )
-        self.paged_attention = create_paged_attention(config)
+        self.paged_attention = create_paged_attention(config, block_index)
 
         if self.use_qk_norm:
             self.qk_norm = L2Norm(dim=-1, epsilon=rms_epsilon)
